<<<<<<< HEAD
=======
# -*- coding: utf-8 -*-
>>>>>>> 670b596f
from . import base_service
from . import chatbot_config
from . import chatbot_message
from . import chatbot_wizard 
from . import anthropic_service
from . import mcp_service<|MERGE_RESOLUTION|>--- conflicted
+++ resolved
@@ -1,7 +1,4 @@
-<<<<<<< HEAD
-=======
 # -*- coding: utf-8 -*-
->>>>>>> 670b596f
 from . import base_service
 from . import chatbot_config
 from . import chatbot_message
