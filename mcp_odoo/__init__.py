# -*- coding: utf-8 -*-
<<<<<<< HEAD

from . import controllers
from . import models
=======
from . import models
from . import controllers 
>>>>>>> 670b596f
<|MERGE_RESOLUTION|>--- conflicted
+++ resolved
@@ -1,9 +1,3 @@
 # -*- coding: utf-8 -*-
-<<<<<<< HEAD
-
-from . import controllers
 from . import models
-=======
-from . import models
-from . import controllers 
->>>>>>> 670b596f
+from . import controllers 